### load required libraries

import scipy
import sklearn as sk  # used for L2 normalization

import numpy as np
import pandas as pd

from sklearn.decomposition import PCA #for creating PCAs
from sklearn.preprocessing import StandardScaler #for creating PCAs
from scipy.spatial import cKDTree #for calculating nearest neighbours (part of imputation)


### functions

def pearson_residuals(counts, theta=100):
    """
    Computes analytical residuals for NB model with a fixed theta,
    clipping outlier residuals to sqrt(N) as proposed in
    Lause et al. 2021 https://doi.org/10.1186/s13059-021-02451-7

    Parameters
    ----------
    counts: `matrix`
        Matrix (dense) with cells in rows and genes in columns
    theta: `int` (default: 100)
        Gene-shared overdispersion parameter
    """

    counts_sum0 = np.sum(counts, axis=0)
    counts_sum1 = np.sum(counts, axis=1)
    counts_sum = np.sum(counts)

    # get residuals
    mu = counts_sum1 @ counts_sum0 / counts_sum
    z = (counts - mu) / np.sqrt(mu + (np.square(mu) / theta))

    # clip to sqrt(n)
    n = counts.shape[0]
    z[z > np.sqrt(n)] = np.sqrt(n)
    z[z < -np.sqrt(n)] = -np.sqrt(n)

    return z


def get_hvgs(adata, no_of_hvgs=2000, theta=100, layer='spliced'):
    '''
    Function to select the top x highly variable genes (HVGs)
    from an anndata object.

    Parameters
    ----------
    adata
        Annotated data matrix
    no_of_hvgs: `int` (default: 2000)
        Number of HVGs to return
    theta: `int` (default: 100)
        Gene-shared overdispersion parameter used in pearson_residuals
    layer: `str` (default: 'spliced')
        Name of layer that is used to find the HVGs.
    '''

    ### get pearson residuals
    if scipy.sparse.issparse(adata.layers[layer]):
        residuals = pearson_residuals(adata.layers[layer].todense(), theta)
    else:
<<<<<<< HEAD
        residuals = pearson_residuals(adata.X, theta)
=======
        residuals = pearson_residuals(adata.layers[layer], theta)
>>>>>>> 610f482f

    ### get variance of residuals
    residuals_variance = np.var(residuals, axis=0)
    variances = pd.DataFrame({"variances": pd.Series(np.array(residuals_variance).flatten()),
                              "genes": pd.Series(np.array(adata.var_names))})

    ### get top x genes with highest variance
    hvgs = variances.sort_values(by="variances", ascending=False)[0:no_of_hvgs]["genes"].values

    return hvgs

def normalise_layers(adata, mode='combined', norm='L1', unspliced_layer='unspliced', spliced_layer='spliced', total_counts=None):
    
    """
    Normalise layers of choice in Anndata object. You can choose between an L1 and L2 normalisation. 
    Additionally, there is the option to normalise the layers combined (rather than both separately).
    
    Parameters
    ----------
    adata: :class:`~anndata.AnnData`
        Annotated data matrix.
    mode: `str` (default: 'combined')
        Whether to normalise the layers combined ('combined') (total counts of each cell will be
        calculated using both layers) or seperate ('separate') (total counts of each cell will be
        calculated per layer).
    norm: `str` (default: 'L1')
        Whether to apply L1 normalisation ('L1') or L2 normalisation ('L2').
    unspliced_layer: `str` (default: 'unspliced')
        Name of layer that contains the unspliced counts.
    spliced_layer: `str` (default: 'spliced')
        Name of layer that contains the spliced counts.
    total_counts: `list of int` (default: None)
        XXXXX
    
    """
    
    # test if layers are not sparse but dense
    for layer in [unspliced_layer, spliced_layer]:
        if scipy.sparse.issparse(adata.layers[layer]): adata.layers[layer] = adata.layers[layer].todense()
    
    # get total counts and normalize
    if total_counts is not None:
        mean_counts = int(np.mean(total_counts))
        adata.layers[unspliced_layer] = np.asarray(adata.layers[unspliced_layer]/total_counts*mean_counts)
        adata.layers[spliced_layer] = np.asarray(adata.layers[spliced_layer]/total_counts*mean_counts)
    
    # normalize if total counts are given
    else:
        if mode=='combined':
            us_combined = np.concatenate((adata.layers[unspliced_layer], adata.layers[spliced_layer]), axis=1)
            if norm=='L1': total_counts = get_total_counts(us_combined, squared=False)
            if norm=='L2': total_counts = get_total_counts(us_combined, squared=True)
            mean_counts = int(np.mean(total_counts))
            adata.layers[unspliced_layer] = np.asarray(adata.layers[unspliced_layer].T/total_counts.flatten()*mean_counts).T
            adata.layers[spliced_layer] = np.asarray(adata.layers[spliced_layer].T/total_counts.flatten()*mean_counts).T
          
        if mode=='separate':
            for layer in [unspliced_layer, spliced_layer]:
                if norm=='L1': total_counts = get_total_counts(adata.layers[layer], squared=False)
                if norm=='L2': total_counts = get_total_counts(adata.layers[layer], squared=True)
                mean_counts = int(np.mean(total_counts))
                adata.layers[layer] = np.asarray(adata.layers[layer].T/total_counts*mean_counts).T


def get_total_counts(X, squared=False):
    
    """
    Get total counts in each row (cells).
    
    Parameters
    ----------
    X: 'np.ndarray'
        n_obs (cells) * n_vars (genes) matrix
    adata: :class:`~anndata.AnnData`
        Annotated data matrix.
    squared: 'bool' (default: False)
        Whether to calculate the sum of squared counts (needed for L2 normalisation).
    
    Returns
    -------
    total_counts: `list of int` (default: None)
        List of total counts per cell.     
    """
    
    if squared == False:
        #total_counts = np.squeeze(np.asarray(X.sum(axis=1)))
        total_counts = np.asarray(X.sum(axis=1))
    if squared == True:
        #total_counts = np.squeeze(np.asarray(np.square(X).sum(axis=1)))
        total_counts = np.asarray(np.square(X).sum(axis=1))
    
    return total_counts

def get_high_us_genes(adata, minlim_u=3, minlim_s=3, unspliced_layer='unspliced', spliced_layer='spliced'):
    '''
    Function to select genes that have spliced and unspliced counts above a certain threshold. Genes of 
    which the maximum u and s count is above a set threshold are selected. Threshold varies per dataset 
    and influences the numbers of genes that are selected.
    
    Parameters
    ----------
    adata
        Annotated data matrix
    minlim_u: `int` (default: 3)
        Threshold above which the maximum unspliced counts of a gene should fall to be included in the 
        list of high US genes.
    minlim_s: `int` (default: 3)
        Threshold above which the maximum spliced counts of a gene should fall to be included in the 
        list of high US genes.
    unspliced_layer: `str` (default: 'unspliced')
        Name of layer that contains the unspliced counts.
    spliced_layer: `str` (default: 'spliced')
        Name of layer that contains the spliced counts.
    '''
    
    # test if layers are not sparse but dense
    for layer in [unspliced_layer, spliced_layer]:
        if scipy.sparse.issparse(adata.layers[layer]): adata.layers[layer] = adata.layers[layer].todense()
    
    # get high US genes
    u_genes = np.max(adata.layers[unspliced_layer], axis=0) > minlim_u
    s_genes = np.max(adata.layers[spliced_layer], axis=0) > minlim_s
    us_genes = adata.var_names[np.array(u_genes & s_genes).flatten()].values
    
    return us_genes

def impute_counts(adata, n_neighbours = 30, n_pcs = 15, layer_NN = 'spliced', unspliced_layer='unspliced', spliced_layer='spliced'):
    '''
    Function to impute the counts in the unspliced and spliced layer of an adata object. First the 
    function reduces the dimensions of the inputed layer (layer_NN) using PCA to the desired number 
    of dimensions (n_pcs). In this lower dimensional space, a selected number of neighbours (n_neighbours)
    is found for every cell. For every gene, we then impute the counts by taking the average counts 
    of all neighbours. 
    
    Parameters
    ----------
    adata
        Annotated data matrix
    n_neighbours: `int` (default: 30)
        Number of neighbours to use for imputation per cell.
    n_pcs: `int` (default: 3)
        Number of principal components (PCs) to use.
    layer_NN: `str` (default: 'spliced')
        Name of layer that is used to find the neighbours of each cell (after reducing dimension 
        using PCA).
    '''
    
    # scale layer 
    scal = StandardScaler()
    spliced_scaled = scal.fit_transform(adata.layers[layer_NN])
    
    # run PCA
    pca = PCA(n_components=n_pcs)
    pca.fit(spliced_scaled)
    pca_embedding = pca.transform(spliced_scaled)
    
    # find nearest neighbours
    NN = cKDTree(pca_embedding).query(x=pca_embedding, k=n_neighbours, n_jobs=1)[1]
    
    # impute counts using nearest neighbours (NN)
    Mu = np.nanmean(np.array(adata.layers[unspliced_layer])[NN], axis=1)
    Ms = np.nanmean(np.array(adata.layers[spliced_layer])[NN], axis=1)

    # add imputed counts to adata
    adata.layers["Ms"] = Ms
    adata.layers["Mu"] = Mu


### OLD function

def L1_normalise(adata):
    # merge spliced and unspliced per cell
    us_combined = np.concatenate((adata.layers['spliced'], adata.layers['unspliced']), axis=1)
    # L1 normalization
    us_combined_L2 = sk.preprocessing.normalize(us_combined, norm='l1')
    # replace X, U and S in adata object
    adata.layers['spliced'] = us_combined_L2[:, 0:len(adata.var_names)]
    adata.layers['unspliced'] = us_combined_L2[:, len(adata.var_names):us_combined_L2.shape[1]]
    adata.X = us_combined_L2[:, 0:len(adata.var_names)]

    return adata<|MERGE_RESOLUTION|>--- conflicted
+++ resolved
@@ -64,11 +64,7 @@
     if scipy.sparse.issparse(adata.layers[layer]):
         residuals = pearson_residuals(adata.layers[layer].todense(), theta)
     else:
-<<<<<<< HEAD
-        residuals = pearson_residuals(adata.X, theta)
-=======
         residuals = pearson_residuals(adata.layers[layer], theta)
->>>>>>> 610f482f
 
     ### get variance of residuals
     residuals_variance = np.var(residuals, axis=0)
